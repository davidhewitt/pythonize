//! This crate converts Rust types which implement the [Serde] serialization
//! traits into Python objects using the [PyO3] library.
//!
//! Pythonize has two public APIs: `pythonize` and `depythonize`.
//!
//! [Serde]: https://github.com/serde-rs/serde
//! [PyO3]: https://github.com/PyO3/pyo3
//!
//! # Examples
//! ```
//! use serde::{Serialize, Deserialize};
//! use pyo3::{types::PyAnyMethods, Python};
//! use pythonize::{depythonize_bound, pythonize};
//!
//! #[derive(Debug, Serialize, Deserialize, PartialEq)]
//! struct Sample {
//!     foo: String,
//!     bar: Option<usize>
//! }
//!
//! Python::with_gil(|py| {
//!     let sample = Sample {
//!         foo: "Foo".to_string(),
//!         bar: None
//!     };
//!
//!     // Rust -> Python
//!     let obj = pythonize(py, &sample).unwrap();
//!
//!     assert_eq!("{'foo': 'Foo', 'bar': None}", &format!("{}", obj.bind(py).repr().unwrap()));
//!
//!     // Python -> Rust
<<<<<<< HEAD
//!     let new_sample: Sample = depythonize_bound(obj.into_bound(py)).unwrap();
=======
//!     let new_sample: Sample = depythonize(&obj.into_bound(py)).unwrap();
>>>>>>> 3dd79504
//!
//!     assert_eq!(new_sample, sample);
//! });
//!
//! ```
mod de;
mod error;
mod ser;

<<<<<<< HEAD
pub use crate::de::{depythonize_bound, Depythonizer};
=======
pub use crate::de::{depythonize, Depythonizer};
#[allow(deprecated)]
pub use crate::de::{depythonize_bound, depythonize_object};
>>>>>>> 3dd79504
pub use crate::error::{PythonizeError, Result};
pub use crate::ser::{
    pythonize, pythonize_custom, PythonizeDefault, PythonizeDictType, PythonizeListType,
    PythonizeTypes, Pythonizer,
};<|MERGE_RESOLUTION|>--- conflicted
+++ resolved
@@ -10,7 +10,7 @@
 //! ```
 //! use serde::{Serialize, Deserialize};
 //! use pyo3::{types::PyAnyMethods, Python};
-//! use pythonize::{depythonize_bound, pythonize};
+//! use pythonize::{depythonize, pythonize};
 //!
 //! #[derive(Debug, Serialize, Deserialize, PartialEq)]
 //! struct Sample {
@@ -27,14 +27,10 @@
 //!     // Rust -> Python
 //!     let obj = pythonize(py, &sample).unwrap();
 //!
-//!     assert_eq!("{'foo': 'Foo', 'bar': None}", &format!("{}", obj.bind(py).repr().unwrap()));
+//!     assert_eq!("{'foo': 'Foo', 'bar': None}", &format!("{}", obj.repr().unwrap()));
 //!
 //!     // Python -> Rust
-<<<<<<< HEAD
-//!     let new_sample: Sample = depythonize_bound(obj.into_bound(py)).unwrap();
-=======
-//!     let new_sample: Sample = depythonize(&obj.into_bound(py)).unwrap();
->>>>>>> 3dd79504
+//!     let new_sample: Sample = depythonize(&obj).unwrap();
 //!
 //!     assert_eq!(new_sample, sample);
 //! });
@@ -44,13 +40,9 @@
 mod error;
 mod ser;
 
-<<<<<<< HEAD
-pub use crate::de::{depythonize_bound, Depythonizer};
-=======
+#[allow(deprecated)]
+pub use crate::de::depythonize_bound;
 pub use crate::de::{depythonize, Depythonizer};
-#[allow(deprecated)]
-pub use crate::de::{depythonize_bound, depythonize_object};
->>>>>>> 3dd79504
 pub use crate::error::{PythonizeError, Result};
 pub use crate::ser::{
     pythonize, pythonize_custom, PythonizeDefault, PythonizeDictType, PythonizeListType,
