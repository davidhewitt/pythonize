--- conflicted
+++ resolved
@@ -1,24 +1,15 @@
 ## Unreleased
 
-<<<<<<< HEAD
 - Bump MSRV to 1.63
 - Update to PyO3 0.22
+- Support `u128` / `i128` integers.
 - Remove support for PyO3's `gil-refs` feature
+- `pythonize()` now returns `Bound<'py, PyAny>` instead of `Py<PyAny>`
 - `depythonize()` now take a `&Bound` and is no longer deprecated
 - `depythonize_bound()` is now deprecated
 - `Depythonizer` now contains a `&Bound` and so has an extra lifetime `'bound`
-- `Depythonizer::from_object()` now take a `&Bound` and is no longer depreciated
-=======
-- Support `u128` / `i128` integers.
+- `Depythonizer::from_object()` now takes a `&Bound` and is no longer deprecated
 - Fix overflow error attempting to depythonize `u64` values greater than `i64::MAX` to types like `serde_json::Value`
-- `depythonize()` now take a `&Bound` and is no longer depreciate
-- `depythonize_object()` replace the old `depythonize()` and is depreciated
-- `depythonize_bound()` is depreciated
-- `Depythonizer` now need a `&Bound` and so have extra lifetime `'bound`
-- `Depythonizer::from_object()` now take a `&Bound` and is no longer depreciate
->>>>>>> 30ce8735
-- `Depythonizer::from_object_bound()` can't be implemented so have been removed
-- `pythonize()` now returns `Bound<'py, PyAny>` instead of `Py<PyAny>`
 
 ## 0.21.1 - 2024-04-02
 
