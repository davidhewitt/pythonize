--- conflicted
+++ resolved
@@ -47,15 +47,11 @@
         include:
           - python-version: "3.12"
             os: "ubuntu-latest"
-<<<<<<< HEAD
             rust: "1.63"
-=======
-            rust: "1.56"
           - python-version: "3.12"
             python-architecture: "arm64"
             os: "macos-latest"
             rust: "stable"
->>>>>>> 30ce8735
 
     steps:
       - uses: actions/checkout@v4
